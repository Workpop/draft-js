--- conflicted
+++ resolved
@@ -51,11 +51,7 @@
     "eslint-plugin-flowtype": "^2.17.1",
     "eslint-plugin-react": "^5.2.2",
     "fbjs-scripts": "^0.7.0",
-<<<<<<< HEAD
     "flow-bin": "^0.38.0",
-=======
-    "flow-bin": "^0.32.0",
->>>>>>> 29019120
     "gulp": "^3.9.0",
     "gulp-babel": "^6.1.2",
     "gulp-browserify-thin": "^0.1.5",
